--- conflicted
+++ resolved
@@ -53,10 +53,7 @@
 
         for i, up in enumerate(self.up_path):
             x = up(x, blocks[-i - 1])
-<<<<<<< HEAD
 
-=======
->>>>>>> 118509c8
         return self.last(x)
 
 class UNetConvBlock(nn.Module):
