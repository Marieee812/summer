import random

import torch
import torch.nn
import torch.optim
import torch.utils.data
import torchvision.transforms.functional as TF

from pathlib import Path
from PIL import Image
from typing import Optional, Tuple

from summer.datasets import (
    DIC_C2DH_HeLa,
    Fluo_C2DL_MSC,
    Fluo_N2DH_GOWT1,
    Fluo_N2DL_HeLa,
    PhC_C2DH_U373,
    PhC_C2DL_PSC,
    Fluo_N2DH_SIM,
    CellTrackingChallengeDataset,
)
from summer.experiment.base import ExperimentBase, eps_for_precision, ACCURACY_NAME
from summer.models.unet import UNet
from summer.utils.stat import DatasetStat


class Experiment(ExperimentBase):
    def __init__(
        self,
        model_checkpoint: Optional[Path] = None,
        test_dataset: Optional[CellTrackingChallengeDataset] = None,
        add_in_name: Optional[str] = None,
    ):
        if model_checkpoint is not None:
            assert model_checkpoint.exists(), model_checkpoint
            assert model_checkpoint.is_file(), model_checkpoint

        self.depth = 6
        self.model = UNet(
<<<<<<< HEAD
            in_channels=1, n_classes=1, depth=self.depth, wf=5, padding=True, batch_norm=True, up_mode="upconv"
=======
            in_channels=1, n_classes=1, depth=self.depth, wf=4, padding=True, batch_norm=True, up_mode="upconv"
>>>>>>> 8dbe311e
        )

        self.train_dataset = Fluo_N2DH_SIM(one=True, two=True, labeled_only=True, transform=self.train_transform)
        self.valid_dataset = Fluo_N2DH_GOWT1(one=True, two=True, labeled_only=True, transform=self.eval_transform)
        test_ds = Fluo_N2DH_GOWT1(one=True, two=True, labeled_only=True, transform=self.eval_transform)
        self.test_dataset = test_ds if test_dataset is None else test_dataset
        self.max_validation_samples = 10
        self.only_eval_where_true = True

        self.batch_size = 1
        self.eval_batch_size = 1
        self.precision = torch.float
        self.loss_fn = torch.nn.BCEWithLogitsLoss()
        self.optimizer_cls = torch.optim.Adam
        self.optimizer_kwargs = {"lr": 1e-5, "eps": eps_for_precision[self.precision]}
        self.max_num_epochs = 100

        self.model_checkpoint = model_checkpoint
        self.add_in_name = add_in_name
        super().__init__()

    def train_transform(
        self, img: Image.Image, seg: Image.Image, stat: DatasetStat
    ) -> Tuple[torch.Tensor, torch.Tensor]:
         tmethod = random.choice(
             [
                 Image.FLIP_LEFT_RIGHT,
                 Image.FLIP_TOP_BOTTOM,
                 Image.ROTATE_90,
                 Image.ROTATE_180,
                 Image.ROTATE_270,
                 Image.TRANSPOSE,
             ]
         )
         img = img.transpose(tmethod)
         seg = seg.transpose(tmethod)

         img, seg = self.to_tensor(img, seg, stat)

         # if self.precision == torch.half and img.get_device() == -1:
             # meager support for cpu half tensor
         #     img = img.to(dtype=torch.float)
         #     img += torch.zeros_like(img).normal_(std=0.1)
         #     img = img.to(dtype=self.precision)
         # else:
         #     img += torch.zeros_like(img).normal_(std=0.1)
         #
         return img, seg

    def eval_transform(
        self, img: Image.Image, seg: Image.Image, stat: DatasetStat
    ) -> Tuple[torch.Tensor, torch.Tensor]:
        return self.to_tensor(img, seg, stat)

    def score_function(self, engine):
        score = engine.state.metrics[ACCURACY_NAME]
        return score


def run(add_in_name: Optional[str] = None):
    assert torch.cuda.device_count() <= 1, "visible cuda devices not limited!"
    exp = Experiment(add_in_name=add_in_name)
    exp.run()

#hey<|MERGE_RESOLUTION|>--- conflicted
+++ resolved
@@ -38,12 +38,8 @@
 
         self.depth = 6
         self.model = UNet(
-<<<<<<< HEAD
             in_channels=1, n_classes=1, depth=self.depth, wf=5, padding=True, batch_norm=True, up_mode="upconv"
-=======
-            in_channels=1, n_classes=1, depth=self.depth, wf=4, padding=True, batch_norm=True, up_mode="upconv"
->>>>>>> 8dbe311e
-        )
+       )
 
         self.train_dataset = Fluo_N2DH_SIM(one=True, two=True, labeled_only=True, transform=self.train_transform)
         self.valid_dataset = Fluo_N2DH_GOWT1(one=True, two=True, labeled_only=True, transform=self.eval_transform)
