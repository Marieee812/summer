import logging
<<<<<<< HEAD
=======
from enum import Enum

>>>>>>> 8f8be676
import matplotlib.pyplot as plt
import numpy
import os
import pbs3
import torch.nn
import torchvision.transforms.functional as TF

from dataclasses import dataclass
from datetime import datetime
from ignite.engine import Events, Engine
from ignite.handlers import ModelCheckpoint, EarlyStopping, TerminateOnNan
from ignite.metrics import Loss, Accuracy
from ignite.utils import convert_tensor
from mpl_toolkits.axes_grid1 import make_axes_locatable
from pathlib import Path
from PIL import Image
from tensorboardX import SummaryWriter
from torch.utils.data import DataLoader
from typing import Optional, Dict, Callable, Type, Any, Tuple, Sequence

from summer.datasets import CellTrackingChallengeDataset
from summer.utils.stat import DatasetStat

eps_for_precision = {torch.half: 1e-4, torch.float: 1e-8}

IN_TRAINING = "in_training"
TRAINING = "training"
VALIDATION = "validation"
TEST = "test"

X_NAME = "x"
Y_NAME = "y"
Y_PRED_NAME = "y_pred"
LOSS_NAME = "Loss"
ACCURACY_NAME = "Accuracy"


@dataclass
class LogConfig:
    log_dir: Path = Path(os.environ.get("LOG_DIR", Path(__name__).parent.parent.parent / "logs"))

    validate_every_nth_epoch: int = 1
    log_scalars_every: Tuple[int, str] = (1, "iterations")
    log_images_every: Tuple[int, str] = (1, "epochs")


class ExperimentBase:
    model: torch.nn.Module
    depth: int

    train_dataset: CellTrackingChallengeDataset
    valid_dataset: CellTrackingChallengeDataset
    test_dataset: Optional[CellTrackingChallengeDataset]
    max_validation_samples: int
    only_eval_where_true: bool

    batch_size: int
    eval_batch_size: int
    precision: torch.dtype
    loss_fn: torch.nn.Module
    optimizer_cls: Type[torch.optim.Optimizer]
    optimizer_kwargs: Dict[str, Any]
    max_num_epochs: int

    model_checkpoint: Optional[Path]

    score_function: Callable[[Engine], float]

    def __init__(self):
        self.log_config = LogConfig()
        assert self.log_config.log_scalars_every[1] in ("iterations", "epochs"), self.log_config.log_scalars_every[1]
        assert self.log_config.log_images_every[1] in ("iterations", "epochs"), self.log_config.log_images_every[1]

        self.commit_hash = pbs3.git("rev-parse", "--verify", "HEAD").stdout
        self.commit_subject = pbs3.git.log("-1", "--pretty=%B").stdout.split("\n")[0]
        self.branch_name = (
            pbs3.git("rev-parse", "--abbrev-ref", "HEAD").stdout.strip().replace("'", "").replace('"', "")
        )
        if self.valid_dataset == self.test_dataset and self.max_validation_samples >= len(self.test_dataset):
            raise ValueError("no samples for testing left")

    def to_tensor(self, img: Image.Image, seg: Image.Image, stat: DatasetStat) -> Tuple[torch.Tensor, torch.Tensor]:
        img: torch.Tensor = TF.to_tensor(img)
        seg: torch.Tensor = TF.to_tensor(seg)
        assert img.shape == seg.shape, (img.shape, seg.shape)
        assert seg.shape[0] == 1, seg.shape  # assuming singleton channel axis
        cut1 = img.shape[1] % 2 ** self.depth
        if cut1:
            img = img[:, cut1 // 2 : -((cut1 + 1) // 2)]
            seg = seg[:, cut1 // 2 : -((cut1 + 1) // 2)]

        cut2 = img.shape[2] % 2 ** self.depth
        if cut2:
            img = img[:, :, cut2 // 2 : -((cut2 + 1) // 2)]
            seg = seg[:, :, cut2 // 2 : -((cut2 + 1) // 2)]

        img = img.clamp(stat.x_min, stat.x_max)
        img = TF.normalize(img, mean=[stat.x_mean], std=[stat.x_std])

        return img.to(dtype=self.precision), (seg[0] != 0).to(dtype=self.precision)

    def test(self):
        self.max_num_epochs = 0
        self.run()

    def run(self):
        short_commit_subject = (
            self.commit_subject[5:15].replace(":", "").replace("'", "").replace('"', "").replace(" ", "_")
        )
        self.name = f"{datetime.now().strftime('%y-%m-%d_%H-%M')}_{self.commit_hash[:7]}_{self.branch_name}_{short_commit_subject}"
        self.logger = logging.getLogger(self.name)
        self.log_config.log_dir /= self.name
        self.log_config.log_dir.mkdir(parents=True, exist_ok=True)
        with (self.log_config.log_dir / "commit_hash").open("w") as f:
            f.write(self.commit_hash)

        devices = list(range(torch.cuda.device_count()))
        if devices:
            device = torch.device("cuda", devices[0])
        else:
            device = torch.device("cpu")

        self.model = self.model.to(device=device, dtype=self.precision)
        if self.model_checkpoint is not None:
            self.model.load_state_dict(torch.load(self.model_checkpoint, map_location=device))

        optimizer = self.optimizer_cls(self.model.parameters(), **self.optimizer_kwargs)
        train_loader = DataLoader(
            self.train_dataset, batch_size=self.batch_size, pin_memory=True, num_workers=16, shuffle=True
        )
        train_loader_eval = DataLoader(
            self.train_dataset,
            batch_size=self.eval_batch_size,
            pin_memory=True,
            num_workers=16,
            sampler=SubsetSequentialSampler(range(min(200, len(self.train_dataset)))),
        )
        valid_loader = (
            None
            if self.valid_dataset is None
            else DataLoader(
                self.valid_dataset,
                batch_size=self.eval_batch_size,
                pin_memory=True,
                num_workers=16,
                sampler=SubsetSequentialSampler(range(min(self.max_validation_samples, len(self.valid_dataset)))),
            )
        )
        if self.valid_dataset == self.test_dataset:
            test_sampler = SubsetSequentialSampler(range(self.max_validation_samples, len(self.test_dataset)))
        else:
            test_sampler = SubsetSequentialSampler(range(len(self.test_dataset)))

        test_loader = (
            None
            if self.test_dataset is None
            else DataLoader(
                self.test_dataset,
                batch_size=self.eval_batch_size,
                pin_memory=True,
                num_workers=16,
                sampler=test_sampler,
            )
        )

        # tensorboardX
        writer = SummaryWriter(log_dir=self.log_config.log_dir.as_posix())
<<<<<<< HEAD
        x, y = self.train_dataset[0]
        try:
            model_device = next(self.model.parameters(True)).get_device()
            if model_device >= 0:
                x = x.to(device=model_device)
            writer.add_graph(self.model, x)
        except Exception as e:
            self.logger.warning("Failed to save model graph...")
            # self.logger.exception(e)
=======
        # x, y = self.train_dataset[0]
        # try:
        #     model_device = next(self.model.parameters(True)).get_device()
        #     if model_device >= 0:
        #         x = x.to(device=model_device)
        #     writer.add_graph(self.model, x)
        # except Exception as e:
        #     self.logger.warning("Failed to save model graph...")
        #     # self.logger.exception(e)
>>>>>>> 8f8be676

        # ignite
        class CustomEvents(Enum):
            VALIDATION_DONE = "validation_done_event"

        def training_step(engine, batch):
            self.model.train()
            optimizer.zero_grad()
            x, y = batch
            x = convert_tensor(x, device=device, non_blocking=False)
            y = convert_tensor(y, device=device, non_blocking=False)
            y_pred = self.model(x)
            assert len(y_pred.shape) == 4, "assuming 4dim model output: NCHW"
            assert y_pred.shape[1] == 1, "assuming singleton channel axis in model output"
            y_pred = y_pred.squeeze(dim=1)
            loss = self.loss_fn(y_pred, y)
            loss.backward()
            optimizer.step()
            return {X_NAME: x, Y_NAME: y, Y_PRED_NAME: y_pred, LOSS_NAME: loss}

        trainer = Engine(training_step)
        trainer.add_event_handler(Events.ITERATION_COMPLETED, TerminateOnNan())

        def inference_step(engine, batch):
            self.model.eval()
            with torch.no_grad():
                x, y = batch
                x: torch.Tensor = convert_tensor(x, device=device, non_blocking=False)
                y: torch.Tensor = convert_tensor(y, device=device, non_blocking=False)
                y_pred = self.model(x)
                assert len(y_pred.shape) == 4, "assuming 4dim model output: NCHW"
                assert y_pred.shape[1] == 1, "assuming singleton channel axis in model output"
                y_pred = y_pred.squeeze(dim=1)
                if self.only_eval_where_true:
                    mask = y.eq(1)
                else:
                    mask = ...

                loss = self.loss_fn(y_pred[mask], y[mask])
                return {X_NAME: x, Y_NAME: y, Y_PRED_NAME: y_pred, LOSS_NAME: loss}

        class EngineWithMode(Engine):
            def __init__(self, process_function, modes: Sequence[str]):
                super().__init__(process_function=process_function)
                self.modes = modes
                self._mode = None

            @property
            def mode(self) -> str:
                if self._mode is None:
                    raise RuntimeError("mode not set")

                return self._mode

            @mode.setter
            def mode(self, new_mode: str):
                if new_mode not in self.modes:
                    raise ValueError(new_mode)
                else:
                    self._mode = new_mode

        evaluator = EngineWithMode(inference_step, modes=[TRAINING, VALIDATION, TEST])
        evaluator.register_events(*CustomEvents)
        evaluator.mode = TRAINING
        saver = ModelCheckpoint(
            (self.log_config.log_dir / "models").as_posix(),
            "v0",
            score_function=self.score_function,
            n_saved=1,
            create_dir=True,
            save_as_state_dict=True,
        )
<<<<<<< HEAD
        evaluator.add_event_handler(Events.COMPLETED, saver, {"models": self.model})
=======
        evaluator.add_event_handler(CustomEvents.VALIDATION_DONE, saver, {"models": self.model})
>>>>>>> 8f8be676
        stopper = EarlyStopping(patience=10, score_function=self.score_function, trainer=trainer)
        evaluator.add_event_handler(CustomEvents.VALIDATION_DONE, stopper)

        Loss(loss_fn=lambda loss, _: loss, output_transform=lambda out: (out[LOSS_NAME], out[X_NAME])).attach(
            evaluator, LOSS_NAME
        )
        Accuracy(output_transform=lambda out: (out[Y_PRED_NAME] > 0, out[Y_NAME]), is_multilabel=False).attach(
            evaluator, ACCURACY_NAME
        )

        result_saver = ResultSaver(TEST, file_path=self.log_config.log_dir / "results")

        @evaluator.on(Events.ITERATION_COMPLETED)
        def export_result(engine: EngineWithMode):
            result_saver.save(engine.mode, batch=engine.state.output[Y_PRED_NAME], at=engine.state.iteration - 1)

        def log_images(engine: Engine, name: str, step: int):
            x_batch = engine.state.output[X_NAME].cpu().numpy()
            y_batch = engine.state.output[Y_NAME].cpu().numpy()
            y_pred_batch = engine.state.output[Y_PRED_NAME].detach().cpu().numpy()
            assert x_batch.shape[0] == y_batch.shape[0], (x_batch.shape, y_batch.shape)
            assert len(y_batch.shape) == 3, y_batch.shape

            fig, ax = plt.subplots(
                nrows=x_batch.shape[0], ncols=4, squeeze=False, figsize=(4 * 3, x_batch.shape[0] * 3)
            )
            fig.subplots_adjust(hspace=0, wspace=0, bottom=0, top=1, left=0, right=1)

            def make_subplot(ax, img, cb=True):
                im = ax.imshow(img.astype(numpy.float))
                ax.set_xticklabels([])
                ax.set_yticklabels([])
                ax.axis("off")
                if cb:
                    # from https://stackoverflow.com/questions/18195758/set-matplotlib-colorbar-size-to-match-graph
                    # create an axes on the right side of ax. The width of cax will be 5%
                    # of ax and the padding between cax and ax will be fixed at 0.05 inch.
                    divider = make_axes_locatable(ax)
                    cax = divider.append_axes("right", size="3%", pad=0.03)
                    fig.colorbar(im, cax=cax)

            for i, (xx, yy, pp) in enumerate(zip(x_batch, y_batch, y_pred_batch)):
                if i == 0:
                    ax[0, 0].set_title("input")
                    ax[0, 1].set_title("target")
                    ax[0, 2].set_title("output")
                    ax[0, 3].set_title("correct")

                make_subplot(ax[i, 0], xx[0])
                make_subplot(ax[i, 1], yy)
                pp_prob = 1 / (1 + numpy.exp(-pp))
                make_subplot(ax[i, 2], pp_prob)
                pp = pp > 0
                correct = numpy.equal(pp, yy)
                if self.only_eval_where_true:
                    mask = numpy.logical_not(yy)
                else:
                    mask = numpy.zeros_like(pp)

                wrong = numpy.logical_not(numpy.logical_or(correct, mask))
                make_subplot(ax[i, 3], numpy.stack([wrong, correct, mask], axis=-1), cb=False)

            plt.tight_layout()

            writer.add_figure(f"{name}/in_out", fig, step)

        def log_eval(engine: Engine, name: str, step: int):
            met = engine.state.metrics
            writer.add_scalar(f"{name}/{LOSS_NAME}", met[LOSS_NAME], step)
            writer.add_scalar(f"{name}/{ACCURACY_NAME}", met[ACCURACY_NAME], step)
            log_images(engine=engine, name=name, step=step)

        @trainer.on(Events.ITERATION_COMPLETED)
        def log_training_iteration(engine: Engine):
            i = (engine.state.iteration - 1) % len(train_loader)
            if self.log_config.log_scalars_every[1] == "iterations" and i % self.log_config.log_scalars_every[0] == 0:
                writer.add_scalar(
                    f"{IN_TRAINING}/{LOSS_NAME}", engine.state.output[LOSS_NAME].item(), engine.state.iteration
                )

            if self.log_config.log_images_every[1] == "iterations" and i % self.log_config.log_images_every[0] == 0:
                log_images(engine, IN_TRAINING, engine.state.iteration)

        @trainer.on(Events.EPOCH_COMPLETED)
        def log_training_epoch(engine: Engine):
            epoch = engine.state.epoch
            if self.log_config.log_scalars_every[1] == "epochs" and epoch % self.log_config.log_scalars_every[0] == 0:
                writer.add_scalar(f"{IN_TRAINING}/{LOSS_NAME}", engine.state.output[LOSS_NAME].item(), epoch)

            if self.log_config.log_images_every[1] == "epochs" and epoch % self.log_config.log_images_every[0] == 0:
                log_images(engine, IN_TRAINING, epoch)

        @trainer.on(Events.EPOCH_COMPLETED)
        def validate(engine: Engine):
            if engine.state.epoch % self.log_config.validate_every_nth_epoch == 0:
                # evaluate on training data
                evaluator.mode = TRAINING
                evaluator.run(train_loader_eval)
                self.logger.info(
                    "Training Results  -  Epoch: %d  Avg loss: %.3f",
                    engine.state.epoch,
                    evaluator.state.metrics[LOSS_NAME],
                )
                log_eval(evaluator, TRAINING, engine.state.epoch)

                # evaluate on validation data
                evaluator.mode = VALIDATION
                evaluator.run(valid_loader)
                self.logger.info(
                    "Validation Results - Epoch: %d  Avg loss: %.3f",
                    engine.state.epoch,
                    evaluator.state.metrics[LOSS_NAME],
                )
                log_eval(evaluator, VALIDATION, engine.state.epoch)
                evaluator.fire_event(CustomEvents.VALIDATION_DONE)

        @trainer.on(Events.COMPLETED)
        def test(engine: Engine):
            evaluator.mode = TEST
            evaluator.run(test_loader)
            self.logger.info(
                "Test Results    -    Epoch: %d  Avg loss: %.3f", engine.state.epoch, evaluator.state.metrics[LOSS_NAME]
            )
            log_eval(evaluator, TEST, engine.state.epoch)

        trainer.run(train_loader, max_epochs=self.max_num_epochs)
        writer.close()


class SubsetSequentialSampler(torch.utils.data.sampler.Sampler):
    """Samples elements in fixed order from a given list of indices.

    Arguments:
        indices (sequence): a sequence of indices
    """

    def __init__(self, indices: Sequence[int]):
        super().__init__(indices)
        self.indices = indices

    def __iter__(self):
        return iter(self.indices)

    def __len__(self):
        return len(self.indices)


class ResultSaver:
    def __init__(self, *names: str, file_path: Path):
        self.folders = {name: file_path / name for name in names}
        for dir in self.folders.values():
            dir.mkdir(parents=True)

    def save(self, name: str, batch: torch.tensor, at: int):
        if name not in self.folders:
            return

        batch = torch.sigmoid(batch.detach()).cpu().numpy()
        assert len(batch.shape) == 3, batch.shape
        batch = (batch * numpy.iinfo(numpy.uint8).max).astype(numpy.uint8)
        for i, img in enumerate(batch, start=at):
            Image.fromarray(img).save(self.folders[name] / f"seg{i:04}.tif")<|MERGE_RESOLUTION|>--- conflicted
+++ resolved
@@ -1,9 +1,6 @@
 import logging
-<<<<<<< HEAD
-=======
 from enum import Enum
 
->>>>>>> 8f8be676
 import matplotlib.pyplot as plt
 import numpy
 import os
@@ -171,17 +168,6 @@
 
         # tensorboardX
         writer = SummaryWriter(log_dir=self.log_config.log_dir.as_posix())
-<<<<<<< HEAD
-        x, y = self.train_dataset[0]
-        try:
-            model_device = next(self.model.parameters(True)).get_device()
-            if model_device >= 0:
-                x = x.to(device=model_device)
-            writer.add_graph(self.model, x)
-        except Exception as e:
-            self.logger.warning("Failed to save model graph...")
-            # self.logger.exception(e)
-=======
         # x, y = self.train_dataset[0]
         # try:
         #     model_device = next(self.model.parameters(True)).get_device()
@@ -191,7 +177,6 @@
         # except Exception as e:
         #     self.logger.warning("Failed to save model graph...")
         #     # self.logger.exception(e)
->>>>>>> 8f8be676
 
         # ignite
         class CustomEvents(Enum):
@@ -264,11 +249,7 @@
             create_dir=True,
             save_as_state_dict=True,
         )
-<<<<<<< HEAD
-        evaluator.add_event_handler(Events.COMPLETED, saver, {"models": self.model})
-=======
         evaluator.add_event_handler(CustomEvents.VALIDATION_DONE, saver, {"models": self.model})
->>>>>>> 8f8be676
         stopper = EarlyStopping(patience=10, score_function=self.score_function, trainer=trainer)
         evaluator.add_event_handler(CustomEvents.VALIDATION_DONE, stopper)
 
